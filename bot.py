"""
bot.py
======

Главная точка входа Telegram-бота.

Что делает:
- корректно поднимает Django (DJANGO_SETTINGS_MODULE + django.setup);
- (Task 5) гарантирует колонку is_public у таблицы events;
- создаёт Updater/Dispatcher (python-telegram-bot v13.x);
- регистрирует все команды/хендлеры (события, встречи, публичность, экспорт);
- настраивает меню команд;
- запускает polling-цикл.

Архитектура:
<<<<<<< HEAD
- FSM и бизнес-логика событий/встреч находятся в пакете `tgapp`;
- Django-часть (модели, ORM) подключается через webapp (настроено ранее);
- bot.py отвечает только за сборку и запуск Telegram-уровня.
=======
- Telegram-слой (FSM/бизнес-логика) — пакет `tgapp`;
- Django-ORM и веб — пакет `webapp` (settings: webapp.settings).
>>>>>>> 05058b48
"""

from __future__ import annotations

# ---------------------------------------------------------------------------
# Django bootstrap: делаем так, чтобы `webapp.settings` гарантированно импортировался
# ---------------------------------------------------------------------------
from pathlib import Path
import os
import sys
import importlib

PROJECT_ROOT = Path(__file__).resolve().parent
OUTER_WEBAPP = PROJECT_ROOT / "webapp"          # здесь лежит manage.py
INNER_WEBAPP = OUTER_WEBAPP / "webapp"          # здесь лежат settings.py / urls.py

def _patch_sys_path() -> None:
    """
    Гарантируем корректный порядок путей:
    1) <корень>/webapp  — чтобы импортировался пакет `webapp` (внутренний)
    2) <корень>         — остальное
    + удаляем дубликаты
    """
    new_path: list[str] = []
    seen: set[str] = set()

    preferred = [str(OUTER_WEBAPP), str(PROJECT_ROOT)]
    for p in preferred + sys.path:
        if p not in seen:
            new_path.append(p)
            seen.add(p)
    sys.path[:] = new_path

def _preflight_checks() -> None:
    """
    Базовые проверки структуры проекта, чтобы импорт не срывался молча.
    """
    # 1) Внутренний пакет должен существовать
    init_file = INNER_WEBAPP / "__init__.py"
    if not init_file.exists():
        raise RuntimeError(
            "Не найден пакет Django: ожидался файл "
            f"'{init_file}'. Проверь структуру: webapp/manage.py и webapp/webapp/__init__.py"
        )

    # 2) Коллизия имён: файл webapp.py в корне перекрывает пакет `webapp`
    shadow = PROJECT_ROOT / "webapp.py"
    if shadow.exists():
        raise RuntimeError(
            f"Обнаружен файл '{shadow}'. Он перекрывает пакет `webapp` и ломает импорт. "
            "Переименуйте/удалите этот файл."
        )

# Применяем патч и проверки
_patch_sys_path()
_preflight_checks()

# Сообщаем Django, где искать настройки
os.environ.setdefault("DJANGO_SETTINGS_MODULE", "webapp.settings")

# Пробуем импортировать настройки, чтобы рано упасть с понятной диагностикой
try:
    importlib.import_module("webapp.settings")  # noqa: F401
except ModuleNotFoundError as e:
    # Показываем диагностический контекст и падаем
    ctx = (
        "\nИмпорт 'webapp.settings' не удался.\n"
        f"sys.path[0:4]: {sys.path[:4]}\n"
        f"Ожидался модуль по пути: {INNER_WEBAPP / 'settings.py'}\n"
        "Проверьте, что запускаете из корня проекта: `python bot.py`.\n"
    )
    raise ModuleNotFoundError(ctx) from e

# Теперь можно поднимать Django
import django  # noqa: E402
django.setup()  # noqa: E402

# ---------------------------------------------------------------------------
# Дальше — обычные импорты бота
# ---------------------------------------------------------------------------
import logging  # noqa: E402
from typing import NoReturn  # noqa: E402

from telegram import Update  # noqa: E402
from telegram.ext import (  # noqa: E402
    Updater,
    CommandHandler,
    MessageHandler,
<<<<<<< HEAD
    Filters
)

import bot_secrets  # содержит API_TOKEN
from tgapp.core import setup_bot_commands, logger
from tgapp import handlers_events as ev
from tgapp import handlers_appointments as appt
from db import get_connection, ensure_is_public_column
from telegram.ext import CallbackQueryHandler
=======
    Filters,
    CallbackQueryHandler,
    CallbackContext,
)

import bot_secrets  # содержит API_TOKEN  # noqa: E402
from db import get_connection, ensure_is_public_column  # noqa: E402
from tgapp.core import setup_bot_commands, logger as app_logger  # noqa: E402
from tgapp import handlers_events as ev  # noqa: E402
from tgapp import handlers_appointments as appt  # noqa: E402


# ---------------------------------------------------------------------------
# Логирование
# ---------------------------------------------------------------------------

logging.basicConfig(
    format="%(asctime)s [%(levelname)s] %(name)s: %(message)s",
    level=logging.INFO,
)
log = logging.getLogger("calendar_bot")
>>>>>>> 05058b48


# ---------------------------------------------------------------------------
# Глобальный обработчик ошибок
# ---------------------------------------------------------------------------

def error_handler(update: object, context: CallbackContext) -> None:
    """
    Универсальный логгер необработанных ошибок в хендлерах.

    :param update: объект Update (может быть None при системных ошибках)
    :param context: CallbackContext c полем .error
    """
    log.exception("UNHANDLED ERROR: %s (update=%r)", context.error, update)


# ---------------------------------------------------------------------------
# Регистрация хендлеров
# ---------------------------------------------------------------------------

def _register_handlers(updater: Updater) -> None:
    """
<<<<<<< HEAD
    Инициализация и запуск Telegram-бота.

    1) Проводит подготовку схемы БД для публичных событий (Task 5).
    2) Создаёт Updater и Dispatcher.
    3) Регистрирует все хендлеры команд, сообщений и callback-кнопок.
    4) Запускает polling-цикл до прерывания пользователем (Ctrl-C).
    """
    # 1) Гарантируем наличие колонки is_public в таблице events (вызов безопасен)
    conn = get_connection()
    ensure_is_public_column(conn)

    # 2) Инициализация Updater / Dispatcher
    updater = Updater(token=bot_secrets.API_TOKEN, use_context=True)
    dispatcher = updater.dispatcher

    # Меню /help
    setup_bot_commands(updater.bot)

    # --- Базовые команды ---
    dispatcher.add_handler(CommandHandler("start", ev.start))
    dispatcher.add_handler(CommandHandler("help", ev.help_command))
    dispatcher.add_handler(CommandHandler("register", ev.register_command))
    dispatcher.add_handler(CommandHandler("cancel", ev.cancel_command))

    # --- События (CRUD) ---
    dispatcher.add_handler(CommandHandler("display_events", ev.display_events_handler))
    dispatcher.add_handler(CommandHandler("read_event", ev.read_event_handler))
    dispatcher.add_handler(CommandHandler("create_event", ev.create_event_start))
    dispatcher.add_handler(CommandHandler("edit_event", ev.edit_event_start_or_inline))
    dispatcher.add_handler(CommandHandler("delete_event", ev.delete_event_start_or_inline))
=======
    Регистрирует все хендлеры команд/сообщений и callback-кнопок
    на едином Dispatcher.
    """
    dp = updater.dispatcher

    # --- Базовые команды ---
    dp.add_handler(CommandHandler("start", ev.start))
    dp.add_handler(CommandHandler("help", ev.help_command))
    dp.add_handler(CommandHandler("register", ev.register_command))
    dp.add_handler(CommandHandler("cancel", ev.cancel_command))

    # --- События (CRUD) ---
    dp.add_handler(CommandHandler("display_events", ev.display_events_handler))
    dp.add_handler(CommandHandler("read_event", ev.read_event_handler))
    dp.add_handler(CommandHandler("create_event", ev.create_event_start))
    dp.add_handler(CommandHandler("edit_event", ev.edit_event_start_or_inline))
    dp.add_handler(CommandHandler("delete_event", ev.delete_event_start_or_inline))

    # --- Публичные события (Task 5) ---
    dp.add_handler(CommandHandler("share_event", ev.share_event_start))
    dp.add_handler(CommandHandler("my_public", ev.list_my_public_command))
    dp.add_handler(CommandHandler("public_of", ev.public_of_start))
    dp.add_handler(CallbackQueryHandler(ev.fsm_cancel_callback, pattern=r"^fsm:cancel$"))
>>>>>>> 05058b48

    # --- Публичные события (Task 5) ---
    dispatcher.add_handler(CommandHandler("share_event", ev.share_event_start))
    dispatcher.add_handler(CommandHandler("my_public", ev.list_my_public_command))
    dispatcher.add_handler(CommandHandler("public_of", ev.public_of_start))  # FSM-версия
    dispatcher.add_handler(CallbackQueryHandler(ev.fsm_cancel_callback, pattern=r"^fsm:cancel$"))

    # --- Встречи и приглашения ---
    dp.add_handler(CommandHandler("invite", appt.invite_start))
    dp.add_handler(CallbackQueryHandler(appt.appointment_decision_handler, pattern=r"^appt:"))

    # --- Профиль и календарь ---
    dp.add_handler(CommandHandler("login", ev.login_command))
    dp.add_handler(CommandHandler("calendar", ev.calendar_command))
    dp.add_handler(CommandHandler("export", ev.export_command))  # Task 6: CSV/JSON

    # --- Профиль и календарь ---
    dispatcher.add_handler(CommandHandler("login", ev.login_command))
    dispatcher.add_handler(CommandHandler("calendar", ev.calendar_command))

    # --- FSM-тексты (не команды) ---
    dp.add_handler(MessageHandler(Filters.text & ~Filters.command, ev.text_router))

    # --- Ошибки ---
    dp.add_error_handler(error_handler)

<<<<<<< HEAD
    # --- Запуск ---
    updater.start_polling()
    logger.info("BOT запущен: FSM, встречи, статистика, публичные события, PostgreSQL, Django ORM активны.")
=======
    log.info("Handlers registered: commands + callbacks готовы.")


# ---------------------------------------------------------------------------
# Точка входа приложения
# ---------------------------------------------------------------------------

def main() -> NoReturn:
    """
    Инициализация и запуск Telegram-бота.

    Шаги:
    1) Проверка схемы БД (is_public для events);
    2) Создание Updater/Dispatcher, меню команд;
    3) Регистрация хендлеров;
    4) Запуск polling.
    """
    # 1) База данных: колонка для публичности событий
    conn = get_connection()
    ensure_is_public_column(conn)

    # 2) Updater / Dispatcher
    if not getattr(bot_secrets, "API_TOKEN", None):
        raise RuntimeError("bot_secrets.API_TOKEN не задан")

    updater = Updater(token=bot_secrets.API_TOKEN, use_context=True)

    # Меню /help
    setup_bot_commands(updater.bot)

    # 3) Handlers
    _register_handlers(updater)

    # 4) Запуск polling
    updater.start_polling()
    app_logger.info(
        "BOT запущен: FSM, встречи, публикации, экспорт, PostgreSQL/Django активны."
    )
>>>>>>> 05058b48
    updater.idle()


# ---------------------------------------------------------------------------
# CLI-точка входа
# ---------------------------------------------------------------------------

if __name__ == "__main__":
    try:
        main()
    except Exception:  # noqa: BLE001
        log.exception("Fatal error on bot startup")
        raise<|MERGE_RESOLUTION|>--- conflicted
+++ resolved
@@ -13,14 +13,8 @@
 - запускает polling-цикл.
 
 Архитектура:
-<<<<<<< HEAD
-- FSM и бизнес-логика событий/встреч находятся в пакете `tgapp`;
-- Django-часть (модели, ORM) подключается через webapp (настроено ранее);
-- bot.py отвечает только за сборку и запуск Telegram-уровня.
-=======
 - Telegram-слой (FSM/бизнес-логика) — пакет `tgapp`;
 - Django-ORM и веб — пакет `webapp` (settings: webapp.settings).
->>>>>>> 05058b48
 """
 
 from __future__ import annotations
@@ -109,17 +103,6 @@
     Updater,
     CommandHandler,
     MessageHandler,
-<<<<<<< HEAD
-    Filters
-)
-
-import bot_secrets  # содержит API_TOKEN
-from tgapp.core import setup_bot_commands, logger
-from tgapp import handlers_events as ev
-from tgapp import handlers_appointments as appt
-from db import get_connection, ensure_is_public_column
-from telegram.ext import CallbackQueryHandler
-=======
     Filters,
     CallbackQueryHandler,
     CallbackContext,
@@ -141,7 +124,6 @@
     level=logging.INFO,
 )
 log = logging.getLogger("calendar_bot")
->>>>>>> 05058b48
 
 
 # ---------------------------------------------------------------------------
@@ -164,38 +146,6 @@
 
 def _register_handlers(updater: Updater) -> None:
     """
-<<<<<<< HEAD
-    Инициализация и запуск Telegram-бота.
-
-    1) Проводит подготовку схемы БД для публичных событий (Task 5).
-    2) Создаёт Updater и Dispatcher.
-    3) Регистрирует все хендлеры команд, сообщений и callback-кнопок.
-    4) Запускает polling-цикл до прерывания пользователем (Ctrl-C).
-    """
-    # 1) Гарантируем наличие колонки is_public в таблице events (вызов безопасен)
-    conn = get_connection()
-    ensure_is_public_column(conn)
-
-    # 2) Инициализация Updater / Dispatcher
-    updater = Updater(token=bot_secrets.API_TOKEN, use_context=True)
-    dispatcher = updater.dispatcher
-
-    # Меню /help
-    setup_bot_commands(updater.bot)
-
-    # --- Базовые команды ---
-    dispatcher.add_handler(CommandHandler("start", ev.start))
-    dispatcher.add_handler(CommandHandler("help", ev.help_command))
-    dispatcher.add_handler(CommandHandler("register", ev.register_command))
-    dispatcher.add_handler(CommandHandler("cancel", ev.cancel_command))
-
-    # --- События (CRUD) ---
-    dispatcher.add_handler(CommandHandler("display_events", ev.display_events_handler))
-    dispatcher.add_handler(CommandHandler("read_event", ev.read_event_handler))
-    dispatcher.add_handler(CommandHandler("create_event", ev.create_event_start))
-    dispatcher.add_handler(CommandHandler("edit_event", ev.edit_event_start_or_inline))
-    dispatcher.add_handler(CommandHandler("delete_event", ev.delete_event_start_or_inline))
-=======
     Регистрирует все хендлеры команд/сообщений и callback-кнопок
     на едином Dispatcher.
     """
@@ -219,13 +169,6 @@
     dp.add_handler(CommandHandler("my_public", ev.list_my_public_command))
     dp.add_handler(CommandHandler("public_of", ev.public_of_start))
     dp.add_handler(CallbackQueryHandler(ev.fsm_cancel_callback, pattern=r"^fsm:cancel$"))
->>>>>>> 05058b48
-
-    # --- Публичные события (Task 5) ---
-    dispatcher.add_handler(CommandHandler("share_event", ev.share_event_start))
-    dispatcher.add_handler(CommandHandler("my_public", ev.list_my_public_command))
-    dispatcher.add_handler(CommandHandler("public_of", ev.public_of_start))  # FSM-версия
-    dispatcher.add_handler(CallbackQueryHandler(ev.fsm_cancel_callback, pattern=r"^fsm:cancel$"))
 
     # --- Встречи и приглашения ---
     dp.add_handler(CommandHandler("invite", appt.invite_start))
@@ -236,21 +179,12 @@
     dp.add_handler(CommandHandler("calendar", ev.calendar_command))
     dp.add_handler(CommandHandler("export", ev.export_command))  # Task 6: CSV/JSON
 
-    # --- Профиль и календарь ---
-    dispatcher.add_handler(CommandHandler("login", ev.login_command))
-    dispatcher.add_handler(CommandHandler("calendar", ev.calendar_command))
-
     # --- FSM-тексты (не команды) ---
     dp.add_handler(MessageHandler(Filters.text & ~Filters.command, ev.text_router))
 
     # --- Ошибки ---
     dp.add_error_handler(error_handler)
 
-<<<<<<< HEAD
-    # --- Запуск ---
-    updater.start_polling()
-    logger.info("BOT запущен: FSM, встречи, статистика, публичные события, PostgreSQL, Django ORM активны.")
-=======
     log.info("Handlers registered: commands + callbacks готовы.")
 
 
@@ -289,7 +223,6 @@
     app_logger.info(
         "BOT запущен: FSM, встречи, публикации, экспорт, PostgreSQL/Django активны."
     )
->>>>>>> 05058b48
     updater.idle()
 
 
